''' Plot results
'''
import os, platform
import csv
import matplotlib.pyplot as plt
from pathlib import Path
import numpy as np
import sys
sys.path.append('../cvdemos/image')
from synth_data import DrawData

def save_scores(filename, scores):
    with open(filename, 'w', newline='') as f:        
        for row in scores:
            print(','.join(map(str, row)), file=f)

def read_scores(filename):
    #scores = []
    with open(filename, 'r', newline='') as f:  
        reader = csv.reader(f, delimiter=",",quoting=csv.QUOTE_NONNUMERIC)
        scores = np.array(list(reader))
        #for row in reader:
        #    scores.append(row)
        #scores = f.readlines()
    return scores # np.array(scores)


def get_measures(scores):
    dice = 2*scores[:,0] / (scores[:,0]*2+scores[:,1]+scores[:,2]+1e-3)
    precision = scores[:,0]/ (scores[:,0]+scores[:,1]+1e-3)
    recall = scores[:,0]/ (scores[:,0]+scores[:,2]+1e-3)
    return dice, precision, recall

def plot_scores(train_scores, train_epoch_scores, val_scores, filename=None):
    fig = plt.figure(num='Scores', figsize=(10,12))
    ax = fig.add_subplot(3,1,1)
    train_scores, train_epoch_scores, val_scores = np.array(train_scores), np.array(train_epoch_scores), np.array(val_scores)
    ax.plot( train_scores[:,0], train_scores[:,1],'.',label='train')
    ax.plot( train_epoch_scores[:,0], train_epoch_scores[:,1],'-',label='train av')
    ax.plot( val_scores[:,0], val_scores[:,1],'-',label='val')
    ax.grid()
    ax.set_xlabel('Step')
    ax.legend()
    ax.set_title('Loss')
    ax = fig.add_subplot(3,1,2)
    dice, precision, recall = get_measures(train_epoch_scores[:,2:])
    ax.plot(train_epoch_scores[:,0], dice,'-',label='Dice')
    ax.plot(train_epoch_scores[:,0], precision,'-',label='Precision')
    ax.plot(train_epoch_scores[:,0], recall,'-',label='Recall')
    ax.set_xlabel('Step')
    ax.set_title('Train')
    ax.grid()
    ax.legend()
    ax = fig.add_subplot(3,1,3)
    dice, precision, recall = get_measures(val_scores[:,2:])
    ax.plot(val_scores[:,0], dice,'-',label='Dice')
    ax.plot(val_scores[:,0], precision,'-',label='Precision')
    ax.plot(val_scores[:,0], recall,'-',label='Recall')
    ax.set_xlabel('Step')
    ax.set_title('Validation')
    ax.grid()
    ax.legend()
    plt.show(block=False)
    if not filename is None:
        plt.savefig(filename)


if __name__=="__main__":

<<<<<<< HEAD
    run = 1
=======
    run = 3

    if not os.name =="nt":
        global_data_dir = '/mnt/home/dmorris/Data/eggs'
    elif platform.node()=='DM-O':
        global_data_dir = 'D:/Data/Eggs/data'
    else:
        raise Exception(f"Unknown platform: {platform.node()}")


    output_dir ='out_eggs'
    run_dir = os.path.join(os.path.dirname(__file__), output_dir, f'{run:03d}')

    etscores = read_scores(os.path.join(run_dir,"train_epoch_scores.csv"))
    tscores = read_scores(os.path.join(run_dir,"train_scores.csv"))
    vscores = read_scores(os.path.join(run_dir,"val_scores.csv"))
>>>>>>> 0477e1bc

    plot_scores(tscores, etscores, vscores)    

    files = [str(x) for x in list(Path(os.path.join(run_dir,'val')).glob('*.h5'))]
    files.sort()
    filename = files[-1]

    dd = DrawData(filename)
    dd.plot()
    <|MERGE_RESOLUTION|>--- conflicted
+++ resolved
@@ -67,9 +67,6 @@
 
 if __name__=="__main__":
 
-<<<<<<< HEAD
-    run = 1
-=======
     run = 3
 
     if not os.name =="nt":
@@ -86,7 +83,6 @@
     etscores = read_scores(os.path.join(run_dir,"train_epoch_scores.csv"))
     tscores = read_scores(os.path.join(run_dir,"train_scores.csv"))
     vscores = read_scores(os.path.join(run_dir,"val_scores.csv"))
->>>>>>> 0477e1bc
 
     plot_scores(tscores, etscores, vscores)    
 
